--- conflicted
+++ resolved
@@ -1,12 +1,9 @@
 # -*- encoding: utf-8 -*-
 
 from distutils.core import setup
-<<<<<<< HEAD
 import runpy
-=======
 from distutils.extension import Extension
 from distutils.util import get_platform
->>>>>>> cd3a6d1e
 from Cython.Build import cythonize
 
 import numpy
@@ -23,8 +20,7 @@
         "maxflow/src/core/maxflow.cpp",
         "maxflow/src/fastmin.cpp"
     ],
-    language="c++",
-    include_dirs=[
+    language="c++", include_dirs=[
         numpy_include_dir,
         "/usr/local/include"
     ]
